# Data Science in the Cloud: The "Low code/No code" way 

|![ Sketchnote by [(@sketchthedocs)](https://sketchthedocs.dev) ](../../sketchnotes/18-DataScience-Cloud.png)|
|:---:|
| Data Science In The Cloud: Low Code - _Sketchnote by [@nitya](https://twitter.com/nitya)_ |

Table of contents:

- [Data Science in the Cloud: The "Low code/No code" way](#data-science-in-the-cloud-the-low-codeno-code-way)
  - [Pre-Lecture Quiz](#pre-lecture-quiz)
  - [1. Introduction](#1-introduction)
    - [1.1 What is Azure Machine Learning?](#11-what-is-azure-machine-learning)
    - [1.2 The Heart Failure Prediction Project](#12-the-heart-failure-prediction-project)
    - [1.3 The Heart Failure Dataset](#13-the-heart-failure-dataset)
  - [2. Low code/No code training of a model in Azure ML Studio](#2-low-codeno-code-training-of-a-model-in-azure-ml-studio)
    - [2.1 Create an Azure ML workspace](#21-create-an-azure-ml-workspace)
    - [2.2 Compute Resources](#22-compute-resources)
      - [2.2.1 Choosing the right options for your compute resources](#221-choosing-the-right-options-for-your-compute-resources)
      - [2.2.2 Creating a compute cluster](#222-creating-a-compute-cluster)
    - [2.3 Loading the Dataset](#23-loading-the-dataset)
    - [2.4 Low code/No Code training with AutoML](#24-low-codeno-code-training-with-automl)
  - [3. Low code/No Code model deployment and endpoint consumption](#3-low-codeno-code-model-deployment-and-endpoint-consumption)
    - [3.1 Model deployment](#31-model-deployment)
    - [3.2 Endpoint consumption](#32-endpoint-consumption)
  - [🚀 Challenge](#-challenge)
  - [Post-Lecture Quiz](#post-lecture-quiz)
  - [Review & Self Study](#review--self-study)
  - [Assignment](#assignment)
## Pre-Lecture Quiz

[Pre-lecture quiz]()

1. What is the cloud computing?
   1. Delivery of computing services over the internet.
   2. Setting up your own datacenter.
   3. Using the internet.
2. What is the cloud?
   1. A collection of Databases for storing big data.
   2. TRUE : A collection of pay-as-you-go computing services over the internet.
   3. A visible mass of particles suspended in the air.
3. What are some advantages of the cloud?
   1. TRUE : Flexibility, Scalability, Reliability, Security
   2. Flexibility, Scalability, Reliability, Variability
   3. Clarity, Scalability, Reliability, Variability
4. Which one is not necessarily a good reason for choosing the cloud?
   1. Using Machine Learning and data intelligence services
   2. Processing large amounts of data
   3. TRUE : Storing sensitive/confidential governmental data

## 1. Introduction
### 1.1 What is Azure Machine Learning?
<<<<<<< HEAD

The Azure cloud platform is more than 200 products and cloud services designed to help you bring new solutions to life.
Data scientists expend a lot of effort exploring and pre-processing data, and trying various types of model-training algorithms to produce accurate models, which is time consuming, and often makes inefficient use of expensive compute hardware.
=======
Data scientists expend a lot of effort exploring and pre-processing data, and trying various types of model-training algorithms to produce accurate models. These tasks are time consuming, and often make inefficient use of expensive compute hardware.
>>>>>>> bc5c8007

[Azure ML](https://docs.microsoft.com/azure/machine-learning/overview-what-is-azure-machine-learning?WT.mc_id=academic-40229-cxa&ocid=AID3041109) is a cloud-based platform for building and operating machine learning solutions in Azure. It includes a wide range of features and capabilities that help data scientists prepare data, train models, publish predictive services, and monitor their usage. Most importantly, it helps them to increase their efficiency by automating many of the time-consuming tasks associated with training models; and it enables them to use cloud-based compute resources that scale effectively, to handle large volumes of data while incurring costs only when actually used.

Azure ML provides all the tools developers and data scientists need for their machine learning workflows. These include:

- **Azure Machine Learning Studio**: it is a web portal in Azure Machine Learning for low-code and no-code options for model training, deployment, automation, tracking and asset management. The studio integrates with the Azure Machine Learning SDK for a seamless experience.
- **Jupyter Notebooks**: quickly prototype and test ML models.
- **Azure Machine Learning Designer**: allows to drag-n-drop modules to build experiments and then deploy pipelines in a low-code environment.
- **Automated machine learning UI (AutoML)** : automates iterative tasks of machine learning model development, allowing to build ML models with high scale, efficiency, and productivity, all while sustaining model quality.
- **Data Labelling**: an assisted ML tool to automatically label data.
- **Machine learning extension for Visual Studio Code**: provides a full-featured development environment for building and managing ML projects.
- **Machine learning CLI**: provides commands for managing Azure ML resources from the command line.
- **Integration with open-source frameworks** such as PyTorch, TensorFlow, scikit-learn and many more for training, deploying, and managing the end-to-end machine learning process.
- **MLflow**: It is an open-source library for managing the life cycle of your machine learning experiments. **MLFlow Tracking** is a component of MLflow that logs and tracks your training run metrics and model artifacts, irrespective of your experiment's environment.

### 1.2 The Heart Failure Prediction Project:

There is no doubt that making and building projects is the best to put your skills and knowledge to test. In this lesson, we are going to explore two different ways of building a data science project for the prediction of heart failure attacks in Azure ML Studio, through Low code/No code and through the Azure ML SDK as shown in the following schema:

![project-schema](img/project-schema.PNG)

Each way has its own pros and cons. The Low code/No code way is easier to start with as it involves interacting with a GUI (Graphical User Interface), with no pior knowledge of code required. This method enables quick testing of the project's viability and to create POC (Proof Of Concept). However, as the project grows and things need to be production ready, it is not feasible to create resources through GUI. We need to programmatically automate everything, from the creation of resources, to the deployment of a model. This is where knowing how to use the Azure ML SDK becomes crucial.

|                   | Low code/No code | Azure ML SDK              |
|-------------------|------------------|---------------------------|
| Expertise in code | Not required     | Required                  |
| Time to develop   | Fast and easy    | Depends on code expertise |
| Production ready  | No               | Yes                       |

### 1.3 The Heart Failure Dataset: 

<<<<<<< HEAD
Cardiovascular diseases (CVDs) are the number 1 cause of death globally, accounting for 31% of all deaths worldwide. Environmental and behavioural risk factors such as tobacco use, unhealthy diet and obesity, physical inactivity and harmful use of alcohol could be used as features for estimation models. Being able to estimate the probability of developping a CVD could be of great to prevent attacks for high risk people.
=======
Cardiovascular diseases (CVDs) are the number 1 cause of death globally, accounting for 31% of all deaths worldwide. Environmental and behavioural risk factors such as use of tobacco, unhealthy diet and obesity, physical inactivity and harmful use of alcohol could be used as features for estimation models. Being able to estimate the probability of the development of a CVD could be of great use to prevent attacks in high risk people.
>>>>>>> bc5c8007

Kaggle has made a [Heart Failure dataset](https://www.kaggle.com/andrewmvd/heart-failure-clinical-data) publically available, that we are going to use for this project. You can download the dataset now. This is a tabular dataset with 13 columns (12 features and 1 target variable) and 299 rows. 

|    | Variable name             | Type            | Description                                               | Example           |
|----|---------------------------|-----------------|-----------------------------------------------------------|-------------------|
| 1  | age                       | numerical       | age of the patient                                        | 25                |
| 2  | anaemia                   | boolean         | Decrease of red blood cells or haemoglobin                | 0 or 1            |
| 3  | creatinine_phosphokinase  | numerical       | Level of CPK enzyme in the blood                          | 542               |
| 4  | diabetes                  | boolean         | If the patient has diabetes                               | university.degree |
| 5  | ejection_fraction         | numerical       | Percentage of blood leaving the heart on each contraction | 45                |
| 6  | high_blood_pressure       | boolean         | If the patient has hypertension                           | 0 or 1            |
| 7  | platelets                 | numerical       | Platelets in the blood                                    | 149000            |
| 8  | serum_creatinine          | numerical       | Level of serum creatinine in the blood                    | 0.5               |
| 9  | serum_sodium              | numerical       | Level of serum sodium in the blood                        | jun               |
| 10 | sex                       | boolean         | woman or man                                              | 0 or 1            |
| 11 | smoking                   | boolean         | If the patient smokes                                     | 285               |
| 12 | time                      | numerical       | follow-up period (days)                                   | 4                 |
|----|---------------------------|-----------------|-----------------------------------------------------------|-------------------|
| 21 | DEATH_EVENT [Target]      | boolean         | if the patient dies during the follow-up period           | 0 or 1            |

Once you have the dataset, we can start the project in Azure.

## 2. Low code/No code training of a model in Azure ML Studio
### 2.1 Create an Azure ML workspace
To train a model in Azure ML you first need to create an Azure ML workspace. The workspace is the top-level resource for Azure Machine Learning, providing a centralized place to work with all the artifacts you create when you use Azure Machine Learning. The workspace keeps a history of all training runs, including logs, metrics, output, and a snapshot of your scripts. You use this information to determine which training run produces the best model. [Learn more](https://docs.microsoft.com/azure/machine-learning/concept-workspace?WT.mc_id=academic-40229-cxa&ocid=AID3041109)

It is recommended to use the most up-to-date browser that's compatible with your operating system. The following browsers are supported:

- Microsoft Edge (The new Microsoft Edge, latest version. Not Microsoft Edge legacy)
- Safari (latest version, Mac only)
- Chrome (latest version)
- Firefox (latest version)

To use Azure Machine Learning, create a workspace in your Azure subscription. You can then use this workspace to manage data, compute resources, code, models, and other artifacts related to your machine learning workloads.

> **_NOTE:_** Your Azure subscription will be charged a small amount for data storage as long as the Azure Machine Learning workspace exists in your subscription, so we recommend you to delete the Azure Machine Learning workspace when you are no longer using it.

1. Sign into the [Azure portal](https://ms.portal.azure.com/) using the Microsoft credentials associated with your Azure subscription.
2. Select **＋Create a resource**
   
   ![workspace-1](img/workspace-1.PNG)

   Search for Machine Learning and select the Machine Learning tile

   ![workspace-2](img/workspace-2.PNG)

   Click the create button

   ![workspace-3](img/workspace-3.PNG)

   Fill in the settings as follows:
   - Subscription: Your Azure subscription
   - Resource group: Create or select a resource group
   - Workspace name: Enter a unique name for your workspace
   - Region: Select the geographical region closest to you
   - Storage account: Note the default new storage account that will be created for your workspace
   - Key vault: Note the default new key vault that will be created for your workspace
   - Application insights: Note the default new application insights resource that will be created for your workspace
   - Container registry: None (one will be created automatically the first time you deploy a model to a container)

    ![workspace-4](img/workspace-4.PNG)

   - Click the create + review and then on the create button
3. Wait for your workspace to be created (this can take a few minutes). Then go to it in the portal. You can find it through the Machine Learning Azure service.
4. On the Overview page for your workspace, launch Azure Machine Learning studio (or open a new browser tab and navigate to https://ml.azure.com), and sign into Azure Machine Learning studio using your Microsoft account. If prompted, select your Azure directory and subscription, and your Azure Machine Learning workspace.
   
![workspace-5](img/workspace-5.PNG)

5. In Azure Machine Learning studio, toggle the ☰ icon at the top left to view the various pages in the interface. You can use these pages to manage the resources in your workspace.

![workspace-6](img/workspace-6.PNG)

You can manage your workspace using the Azure portal, but for data scientists and Machine Learning operations engineers, Azure Machine Learning Studio provides a more focused user interface for managing workspace resources.

### 2.2 Compute Resources

Compute Resources are cloud-based resources on which you can run model training and data exploration processes. There are four kinds of compute resource you can create:

- **Compute Instances**: Development workstations that data scientists can use to work with data and models. This involves the creation of a Virtual Machine (VM) and launch a notebook instance. You can then train a model by calling a computer cluster from the notebook.
- **Compute Clusters**: Scalable clusters of VMs for on-demand processing of experiment code. You will need it when training a model. Compute clusters can also employ specialized GPU or CPU resources.
- **Inference Clusters**: Deployment targets for predictive services that use your trained models.
- **Attached Compute**: Links to existing Azure compute resources, such as Virtual Machines or Azure Databricks clusters.


#### 2.2.1 Choosing the right options for your compute resources

Some key factors are to consider when creating a compute resource and those choices can be critical decisions to make. 

**Do you need CPU or GPU ?**

A CPU (Central Processing Unit) is the electronic circuitry that executes instructions comprising a computer program. A GPU (Graphics Processing Unit) is a specialized electronic circuit that can execute graphics-related code at a very high rate. 

The main difference between CPU and GPU architecture is that a CPU is designed to handle a wide-range of tasks quickly (as measured by CPU clock speed), but are limited in the concurrency of tasks that can be running. GPUs are designed for parallel computing and therfore are much better at deep learning tasks.

| CPU                                     | GPU                         |
|-----------------------------------------|-----------------------------|
| Less expensive                          | More expensive              |
| Lower level of concurrency              | Higher level of concurrency |
| Slower in training deep learning models | Optimal for deep learning   |


**Cluster Size**

Larger clusters are more expensive but will result in better responsiveness. Therefore, if you have time but not enough money, you should start with a small cluster. Conversely, if you have money but not much time, you should start with a larger cluster.

**VM Size**

Depending on your time and budgetary constraints, you can vary the size of your RAM, disk, number of cores and clock speed. Increasing all those parameters will be costlier, but will result in better performance.

**Dedicated or Low-Priority Instances ?**

A low-priority instance means that it is interruptible—essentially, Microsoft Azure can take those resources and assign them to another task, thus interrupting a job. A dedicated instance, or non-interruptible, means that the job will never be terminated without your permission.
This is another consideration of time vs money, since interruptible instances are less expensive than dedicated ones.

#### 2.2.2 Creating a compute cluster

In the [Azure ML workspace](https://ml.azure.com/) that we created earlier, go to compute and you will be able to see the different compute resources we just discussed (i.e compute instances, compute clusters, inference clusters and attached compute). For this project, we are going to need a compute cluster for model training. In the Studio, Click on the "Compute" menu, then the "Compute cluster" tab and click on the "+ New" button to create a compute cluster.

![22](img/cluster-1.PNG)

1. Choose your options: Dedicated vs Low priority, CPU or GPU, VM size and core number (you can keep the default settings for this project).
2. Click on the Next button.

![23](img/cluster-2.PNG)

3. Give the cluster a compute name 
4. Choose your options: Minimum/Maximum number of nodes, Idle seconds before scale down, SSH access. Note that if the minimum number of nodes is 0, you will save money when the cluster is idle. Note that the higher the number of maximum nodes, the shorter the training will be. The maximum number of nodes recommended is 3.  
5. Click on the "Create" button. This step may take a few minutes. 

![29](img/cluster-3.PNG)

Awesome! Now that we have a Compute cluster, we need to load the data to Azure ML Studio. 

### 2.3 Loading the Dataset

1. In the [Azure ML workspace](https://ml.azure.com/) that we created earlier, click on "Datasets" in the left menu and click on the "+ Create dataset" button to create a dataset. Choose the "From local files" option and select the Kaggle dataset we downloaded earlier.
   
   ![24](img/dataset-1.PNG)

2. Give your dataset a name, a type and a description. Click Next. Upload the data from files. Click Next.
   
   ![25](img/dataset-2.PNG)

3. In the Schema, change the data type to Boolean for the following features: anaemia, diabetes, high blood pressure, sex, smoking, and DEATH_EVENT. Click Next and Click Create.
   
   ![26](img/dataset-3.PNG)

Great! Now that the dataset is in place and the compute cluster is created, we can start the training of the model!

### 2.4 Low code/No Code training with AutoML 

Traditional machine learning model development is resource-intensive, requires significant domain knowledge and time to produce and compare dozens of models. 
Automated machine learning (AutoML), is the process of automating the time-consuming, iterative tasks of machine learning model development. It allows data scientists, analysts, and developers to build ML models with high scale, efficiency, and productivity, all while sustaining model quality. It reduces the time it takes to get production-ready ML models, with great ease and efficiency. [Learn more](https://docs.microsoft.com/azure/machine-learning/concept-automated-ml?WT.mc_id=academic-40229-cxa&ocid=AID3041109)

1. In the [Azure ML workspace](https://ml.azure.com/) that we created earlier click on "Automated ML" in the left menu and select the dataset you just uploaded. Click Next.

   ![27](img/aml-1.PNG)

2.  Enter a new experiment name, the target column (DEATH_EVENT) and the compute cluster we created. Click Next.
   
   ![28](img/aml-2.PNG)

3. Choose "Classification" and Click Finish. This step might take between 30 minutes to 1 hour, depending upon your compute cluster size.
    
    ![30](img/aml-3.PNG)

4. Once the run is complete, click on the "Automated ML" tab, click on your run, and click on the Algorithm in the "Best model summary" card.
    
    ![31](img/aml-4.PNG)

Here you can see a detailed description of the best model that AutoML generated. You can also explore other modes generated in the Models tab. Take a few minutes to explore the models in the Explanations (preview button). Once you have chosen the model you want to use (here we will chose the best model selected by autoML), we will see how we can deploy it.

## 3. Low code/No Code model deployment and endpoint consumption
### 3.1 Model deployment

The automated machine learning interface allows you to deploy the best model as a web service in a few steps. Deployment is the integration of the model so that it can make predictions based on new data and identify potential areas of opportunity. For this project, deployment to a web service means that medical applications will be able to consume the model to be able to make live predictions of their patients risk to get a heart attack.

In the best model description, click on the "Deploy" button.
    
![deploy-1](img/deploy-1.PNG)

15. Give it a name, a description, compute type (Azure Container Instance), enable authentication and click on Deploy. This step might take about 20 minutes to complete. The deployment process entails several steps including registering the model, generating resources, and configuring them for the web service. A status message appears under Deploy status. Select Refresh periodically to check the deployment status. It is deployed and running when the status is "Healthy".

![deploy-2](img/deploy-2.PNG)

16. Once it has been deployed, click on the Endpoint tab and click on the endpoint you just deployed. You can find here all the details you need to know about the endpoint. 

![deploy-3](img/deploy-3.PNG)

Amazing! Now that we have a model deployed, we can start the consumption of the endpoint.

### 3.2 Endpoint consumption

Click on the "Consume" tab. Here you can find the REST endpoint and a python script in the consumption option. Take some time to read the python code. 
This script can be run directly from your local machine and will consume your endpoint.

![35](img/consumption-1.PNG)

Take a moment to check those 2 lines of code: 

```python
url = 'http://98e3715f-xxxx-xxxx-xxxx-9ec22d57b796.centralus.azurecontainer.io/score'
api_key = '' # Replace this with the API key for the web service
```
The `url` variable is the REST endpoint found in the consume tab and the `api_key` variable is the primary key also found in the consume tab (only in the case you have enabled authentication). This is how the script can consume the endpoint.

18. Running the scrip, you should see the following output:
    ```python
    b'"{\\"result\\": [true]}"'
    ```
This means that the prediction of heart failure for the data given is true. This makes sense because if you look more closely at the data automatically generated in the script, everything is at 0 and false by default. You can change the data with the following input sample:

```python
data = {
    "data":
    [
        {
            'age': "0",
            'anaemia': "false",
            'creatinine_phosphokinase': "0",
            'diabetes': "false",
            'ejection_fraction': "0",
            'high_blood_pressure': "false",
            'platelets': "0",
            'serum_creatinine': "0",
            'serum_sodium': "0",
            'sex': "false",
            'smoking': "false",
            'time': "0",
        },
        {
            'age': "60",
            'anaemia': "false",
            'creatinine_phosphokinase': "500",
            'diabetes': "false",
            'ejection_fraction': "38",
            'high_blood_pressure': "false",
            'platelets': "260000",
            'serum_creatinine': "1.40",
            'serum_sodium': "137",
            'sex': "false",
            'smoking': "false",
            'time': "130",
        },
    ],
}
```
The script should return :
    ```python
    b'"{\\"result\\": [true, false]}"'
    ```

Congratulations! You just consumed the model deployed and trained it on Azure ML !

> **_NOTE:_** Once you are done with the project, don't forget to delete all the resources.
## 🚀 Challenge

Look closely at the model explainations and details that AutoML generated for the top models. Try to understand why the best model is better than the other ones. What algorithms were compared? What are the differences between them? Why is the best one performing better in this case?

## Post-Lecture Quiz

[Post-lecture quiz]()
1. What do I need to create before accessing Azure ML Studio?
   1. TRUE: A workspace
   2. A compute instance
   3. A compute cluster

2. Which of the following tasks are supported by Automated ML?
   1. Image generation
   2. TRUE : Classification
   3. Natural Language generation

3. In which case do you need GPU over CPU?
   1. When you have tabular data
   2. When you have enough money to afford it
   3. TRUE: When you do Deep Learning

## Review & Self Study

In this lesson, you learned how to train, deploy and consume a model to predict heart failure risk in a Low code/No code fashion in the cloud. If you have not done it yet, dive deeper into the model explainations that AutoML generated for the top models and try to understand why the best model is better than others.

You can go further into Low code/No code AutoML by reading this [documentation](https://docs.microsoft.com/azure/machine-learning/tutorial-first-experiment-automated-ml?WT.mc_id=academic-40229-cxa&ocid=AID3041109).


## Assignment

[Low code/No code Data Science project on Azure ML](assignment.md)


<|MERGE_RESOLUTION|>--- conflicted
+++ resolved
@@ -49,13 +49,9 @@
 
 ## 1. Introduction
 ### 1.1 What is Azure Machine Learning?
-<<<<<<< HEAD
 
 The Azure cloud platform is more than 200 products and cloud services designed to help you bring new solutions to life.
-Data scientists expend a lot of effort exploring and pre-processing data, and trying various types of model-training algorithms to produce accurate models, which is time consuming, and often makes inefficient use of expensive compute hardware.
-=======
 Data scientists expend a lot of effort exploring and pre-processing data, and trying various types of model-training algorithms to produce accurate models. These tasks are time consuming, and often make inefficient use of expensive compute hardware.
->>>>>>> bc5c8007
 
 [Azure ML](https://docs.microsoft.com/azure/machine-learning/overview-what-is-azure-machine-learning?WT.mc_id=academic-40229-cxa&ocid=AID3041109) is a cloud-based platform for building and operating machine learning solutions in Azure. It includes a wide range of features and capabilities that help data scientists prepare data, train models, publish predictive services, and monitor their usage. Most importantly, it helps them to increase their efficiency by automating many of the time-consuming tasks associated with training models; and it enables them to use cloud-based compute resources that scale effectively, to handle large volumes of data while incurring costs only when actually used.
 
@@ -87,11 +83,8 @@
 
 ### 1.3 The Heart Failure Dataset: 
 
-<<<<<<< HEAD
-Cardiovascular diseases (CVDs) are the number 1 cause of death globally, accounting for 31% of all deaths worldwide. Environmental and behavioural risk factors such as tobacco use, unhealthy diet and obesity, physical inactivity and harmful use of alcohol could be used as features for estimation models. Being able to estimate the probability of developping a CVD could be of great to prevent attacks for high risk people.
-=======
 Cardiovascular diseases (CVDs) are the number 1 cause of death globally, accounting for 31% of all deaths worldwide. Environmental and behavioural risk factors such as use of tobacco, unhealthy diet and obesity, physical inactivity and harmful use of alcohol could be used as features for estimation models. Being able to estimate the probability of the development of a CVD could be of great use to prevent attacks in high risk people.
->>>>>>> bc5c8007
+
 
 Kaggle has made a [Heart Failure dataset](https://www.kaggle.com/andrewmvd/heart-failure-clinical-data) publically available, that we are going to use for this project. You can download the dataset now. This is a tabular dataset with 13 columns (12 features and 1 target variable) and 299 rows. 
 
