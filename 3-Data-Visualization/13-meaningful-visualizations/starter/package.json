--- conflicted
+++ resolved
@@ -13,13 +13,8 @@
 		"vue-d3-network": "0.1.28"
 	},
 	"devDependencies": {
-<<<<<<< HEAD
-		"@vue/cli-plugin-babel": "~4.5.0",
-		"@vue/cli-plugin-eslint": "~4.5.0",
-=======
 		"@vue/cli-plugin-babel": "~5.0.8",
 		"@vue/cli-plugin-eslint": "~5.0.8",
->>>>>>> d721e4d9
 		"@vue/cli-service": "~5.0.8",
 		"babel-eslint": "^10.1.0",
 		"eslint": "^6.7.2",
